;;; go-playground.el --- Local Golang playground for short snippets.

;; Copyright (C) 2015-2021 Alexander I.Grafov and the project
;; contibutors.

;; Author: Alexander I.Grafov <grafov@gmail.com>
;; URL: https://github.com/grafov/go-playground
;; Keywords: tools, golang
;; Version: 1.7.1
;; Package-Requires: ((emacs "24") (go-mode "1.4.0") (gotest "0.13.0"))

;; This program is free software; you can redistribute it and/or modify
;; it under the terms of the GNU General Public License as published by
;; the Free Software Foundation, either version 3 of the License, or
;; (at your option) any later version.

;; This program is distributed in the hope that it will be useful,
;; but WITHOUT ANY WARRANTY; without even the implied warranty of
;; MERCHANTABILITY or FITNESS FOR A PARTICULAR PURPOSE.  See the
;; GNU General Public License for more details.

;; You should have received a copy of the GNU General Public License
;; along with this program.  If not, see <http://www.gnu.org/licenses/>.

;;; Commentary:

;; Local playground for the Go programs similar to play.golang.org.
;; `M-x go-playground` and type you golang code then make&run it with `C-Return`.

;; Playground works around `go-mode` and requires preconfigured environment
;; for Go language.

;; I recommend you to use `goimports` instead of `gofmt` for automatically make
;; import clauses. It very comfortable especially for experimenting with code
;; in playground.

;; You may push code to play.golang.org with go-mode' function `go-play-buffer`.

;;

;;; Code:

(require 'go-mode)
(require 'gotest)
(require 'compile)
(require 'time-stamp)

(defgroup go-playground nil
  "Options specific to Go Playground."
  :group 'go)

(defcustom go-playground-ask-file-name nil
  "Non-nil means we ask for a name for the snippet.

By default it will be created as snippet.go"
  :type 'boolean
  :group 'go-playground)

(defcustom go-playground-confirm-deletion t
  "Non-nil means you will be asked for confirmation on the snippet deletion with `go-playground-rm'.

By default confirmation required."
  :type 'boolean
  :group 'go-playground)

(defcustom go-playground-basedir "~/go/src/playground"
  "Base directory for playground snippets.  Better to set it under GOPATH."
  :type 'file
  :group 'go-playground)

(defcustom go-playground-go-compiler-args "run ./"
  "The arguments that passed to `go` compiler."
  :type 'string
  :group 'go-playground)

(defcustom go-playground-go-command ""
  "The `go` compiler custom command.

With empty value this option uses variable `go-command` defined
in `go-mode`. You could use separate command specially for
go-playground (for example run the compiler in special
environment like \"GO111MODULE=on go\")."
  :type 'string
  :group 'go-playground)

(defun go-playground-go ()
  "Evaluates really used compiler command with args."
  (concat
   (if (string= go-playground-go-command "")
       go-command go-playground-go-command) " " go-playground-go-compiler-args))

(defcustom go-playground-init-command "go mod init"
  "The shell command executed once when the snippet just created."
  :type 'string
  :group 'go-playground)

(define-minor-mode go-playground-mode
  "A place for playing with golang code and export it in short snippets."
  :init-value nil
  :lighter "Play(Go)"
  :keymap '(([C-return] . go-playground-exec)
	    ([M-return] . go-playground-cmd)))

(defun go-playground-snippet-file-name(&optional snippet-name)
  (let* ((file-name (cond (snippet-name)
			 (go-playground-ask-file-name
			  (read-string "Go Playground filename: "))
			 ("snippet")))
<<<<<<< HEAD
	 (snippet-dir (go-playground-snippet-unique-dir file-name))
	 (default-directory snippet-dir))
    (shell-command go-playground-init-command)
=======
	 (snippet-dir (go-playground-snippet-unique-dir file-name)))
    (let ((default-directory snippet-dir))
      (call-process-shell-command go-playground-init-command))
>>>>>>> 151cd72a
    (concat snippet-dir "/" file-name ".go")))

;
(defun go-playground-save-and-run ()
  "Obsoleted by go-playground-exec."
  (interactive)

  (go-playground-exec))

(defun go-playground-exec ()
  "Save the buffer then runs Go compiler for executing the code."
  (interactive)
  (if (go-playground-inside)
	  (progn
		(save-buffer t)
		(make-local-variable 'compile-command)
		(compile (go-playground-go)))))

(defun go-playground-cmd (cmd)
  "Save the buffer then apply custom compile command from
minibuffer to the files or buffer."
  (interactive "scompile command: ")
  (if (go-playground-inside)
	  (progn
		(save-buffer t)
		(make-local-variable 'compile-command)
		(compile cmd))))

;;;###autoload
(defun go-playground ()
  "Run playground for Go language in a new buffer."
  (interactive)
  (let ((snippet-file-name (go-playground-snippet-file-name)))
	(switch-to-buffer (create-file-buffer snippet-file-name))
	(go-playground-insert-template-head "snippet of code")
(insert "package main

import (
	\"fmt\"
)

func main() {
	fmt.Println(\"Results:\")
}
")
	(backward-char 3)
	(go-mode)
	(go-playground-mode)
	(set-visited-file-name snippet-file-name t)))

(defun go-playground-insert-template-head (description)
  (insert "// -*- mode:go;mode:go-playground -*-
// " description " @ " (time-stamp-string "%:y-%02m-%02d %02H:%02M:%02S") "

// === Go Playground ===
// Execute the snippet with Ctl-Return
// Provide custom arguments to compile with Alt-Return
// Remove the snippet completely with its dir and all files M-x `go-playground-rm`

"))

(defun go-playground-rm ()
  "Remove files of the current snippet together with directory of this snippet."
  (interactive)
  (if (go-playground-inside)
	  (if (or (not go-playground-confirm-deletion)
			  (y-or-n-p (format "Do you want delete whole snippet dir %s? "
								(file-name-directory (buffer-file-name)))))
		  (progn
			(save-buffer)
			(delete-directory (file-name-directory (buffer-file-name)) t t)
			(kill-buffer)))
	(message "Won't delete this! Because %s is not under the path %s. Remove the snippet manually!"
			 (buffer-file-name) go-playground-basedir)))

;;;###autoload
(defun go-playground-remove-current-snippet ()
	"Obsoleted by `go-playground-rm'."
  (interactive)
  (go-playground-rm))

;;;###autoload
(defun go-playground-download (url)
  "Download a paste from the play.golang.org and insert it in a new local playground buffer.
Tries to look for a URL at point."
  (interactive (list (read-from-minibuffer "Playground URL: " (ffap-url-p (ffap-string-at-point 'url)))))
  (with-current-buffer
	  (let ((url-request-method "GET") url-request-data url-request-extra-headers)
		(url-retrieve-synchronously (concat url ".go")))
	(let* ((snippet-file-name (go-playground-snippet-file-name)) (buffer (create-file-buffer snippet-file-name)))
	  (goto-char (point-min))
	  (re-search-forward "\n\n")
	  (copy-to-buffer buffer (point) (point-max))
	  (kill-buffer)
	  (with-current-buffer buffer
		(goto-char (point-min))
		(go-playground-insert-template-head (concat url " imported"))
		(go-mode)
		(go-playground-mode)
		(set-visited-file-name snippet-file-name t)
		(switch-to-buffer buffer)))))

(defun go-playground-upload ()
  "Upload the current buffer to play.golang.org and return the short URL of the playground."
  (interactive)
  (if (go-playground-inside)
	  (goto-char (point-min))
	(forward-line)
	(insert (go-play-buffer))))

(defun go-playground-snippet-unique-dir (prefix)
  "Get unique directory under GOPATH/`go-playground-basedir`."
  (let ((dir-name (concat go-playground-basedir "/"
						  (if (and prefix go-playground-ask-file-name) (concat prefix "-"))
						  (time-stamp-string "at-%:y-%02m-%02d-%02H%02M%02S"))))
	(make-directory dir-name t)
	dir-name))

(defun go-playground-inside ()
  "Is the current buffer is valid go-playground buffer."
  (if (string-match-p (file-truename go-playground-basedir) (file-truename (buffer-file-name)))
	  (bound-and-true-p go-playground-mode)))

(provide 'go-playground)
;;; go-playground.el ends here<|MERGE_RESOLUTION|>--- conflicted
+++ resolved
@@ -1,6 +1,6 @@
 ;;; go-playground.el --- Local Golang playground for short snippets.
 
-;; Copyright (C) 2015-2021 Alexander I.Grafov and the project
+;; Copyright (C) 2015-2022 Alexander I.Grafov and the project
 ;; contibutors.
 
 ;; Author: Alexander I.Grafov <grafov@gmail.com>
@@ -106,15 +106,9 @@
 			 (go-playground-ask-file-name
 			  (read-string "Go Playground filename: "))
 			 ("snippet")))
-<<<<<<< HEAD
-	 (snippet-dir (go-playground-snippet-unique-dir file-name))
-	 (default-directory snippet-dir))
-    (shell-command go-playground-init-command)
-=======
 	 (snippet-dir (go-playground-snippet-unique-dir file-name)))
     (let ((default-directory snippet-dir))
       (call-process-shell-command go-playground-init-command))
->>>>>>> 151cd72a
     (concat snippet-dir "/" file-name ".go")))
 
 ;
