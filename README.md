--- conflicted
+++ resolved
@@ -126,18 +126,16 @@
 1. Set `go-playground-go-command` to "GO111MODULE=on".
 1. Set `go-playground-init-command` to "go mod init".
 
-<<<<<<< HEAD
+## Using with `lsp-mode`
+If you use `lsp-mode`, you can add a hook in your init file to cleanup the workspace when a snippet
+is removed, for example:
+```
+	(defun my/go-playground-remove-lsp-workspace () (when-let ((root (lsp-workspace-root))) (lsp-workspace-folders-remove root)))
+	(add-hook 'go-playground-pre-rm-hook #'my/go-playground-remove-lsp-workspace)
+```
 ## Snippet with multiple files and subpackages
 
 Explained here [#19](https://github.com/grafov/go-playground/issues/19).
-=======
-## Using with `lsp-mode`
-If you use `lsp-mode`, you can add a hook in your init file to cleanup the workspace when a snippet
-is removed, for example:
-
-    (defun my/go-playground-remove-lsp-workspace () (when-let ((root (lsp-workspace-root))) (lsp-workspace-folders-remove root)))
-    (add-hook 'go-playground-pre-rm-hook #'my/go-playground-remove-lsp-workspace)
->>>>>>> c86095ca
 
 ## Similar projects
 
